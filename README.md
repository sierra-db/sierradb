--- conflicted
+++ resolved
@@ -2,49 +2,8 @@
 
 Sequential, disk-backed event store database built in Rust.
 
+Still very much WIP. For more info, there's a [blog post explaining how Eventus works behind the scenes](https://theari.dev/blog/building-a-rust-powered-event-store/).
+
 ## Credits
 
-<<<<<<< HEAD
-[Documentation](https://docs.rs/eventus/)
-
-## Usage
-
-First, add this to your `Cargo.toml`:
-
-```toml
-[dependencies]
-eventus = "0.2"
-```
-
-```rust,ignore
-use eventus::*;
-use eventus::message::*;
-
-fn main() {
-    // open a directory called 'log' for segment and index storage
-    let opts = LogOptions::new("log");
-    let mut log = EventLog::new(opts).unwrap();
-
-    // append to the log
-    log.append_msg("my_stream", "hello world").unwrap(); // offset 0
-    log.append_msg("my_stream", "second message").unwrap(); // offset 1
-
-    // read the messages
-    let messages = log.read(0, ReadLimit::default()).unwrap();
-    for msg in messages.iter() {
-        println!("{} - {}", msg.offset(), String::from_utf8_lossy(msg.payload()));
-    }
-
-    // prints:
-    //    0 - hello world
-    //    1 - second message
-}
-```
-
-## Prior Art
-
-- [Apache Kafka](https://kafka.apache.org/)
-- [Jocko](https://github.com/travisjeffery/jocko) + [EXCELLENT Blog Post](https://medium.com/the-hoard/how-kafkas-storage-internals-work-3a29b02e026)
-=======
-This project is a heavily modified fork of [commitlog](https://github.com/zowens/commitlog), which helped provide a very useful backbone to the storing of events. The segment based architecture was inspired by [AxonServer](https://www.axoniq.io/products/axon-server).
->>>>>>> 9473d9c1
+This project is a heavily modified fork of [commitlog](https://github.com/zowens/commitlog), which helped provide a very useful backbone to the storing of events. The segment based architecture was inspired by [AxonServer](https://www.axoniq.io/products/axon-server).