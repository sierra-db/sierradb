--- conflicted
+++ resolved
@@ -367,11 +367,7 @@
         let reader_threads = (cores * 2).clamp(4, 32);
 
         DatabaseBuilder {
-<<<<<<< HEAD
-            segment_size: 256 * 1024 * 1024,
-=======
             segment_size_bytes: 256 * 1024 * 1024,
->>>>>>> 4ce275de
             bucket_ids: Arc::from((0..total_buckets).collect::<Vec<_>>()),
             total_buckets,
             reader_threads,
@@ -601,25 +597,15 @@
         })
     }
 
-<<<<<<< HEAD
-    pub fn segment_size(&mut self, n: usize) -> &mut Self {
-        // This minimum is somewhat arbitrary, but it ensures our cache is actually used
-        // and segment sizes should never be this small anyway
-=======
     pub fn segment_size_bytes(&mut self, n: usize) -> &mut Self {
         // This minimum is somewhat arbitrary, but it ensures our cache is actually used
         // and segment sizes shouldn't be this small anyway
->>>>>>> 4ce275de
         assert!(
             n >= BLOCK_SIZE * 2,
             "segment size must be at least {} bytes",
             BLOCK_SIZE * 2
         );
-<<<<<<< HEAD
-        self.segment_size = n;
-=======
         self.segment_size_bytes = n;
->>>>>>> 4ce275de
         self
     }
 
